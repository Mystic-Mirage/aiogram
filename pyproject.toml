[tool.poetry]
name = "aiogram"
version = "3.0.0-alpha.4"
description = "Modern and fully asynchronous framework for Telegram Bot API"
authors = ["Alex Root Junior <jroot.junior@gmail.com>"]
license = "MIT"
readme = "README.md"
homepage = "https://aiogram.dev/"
documentation = "https://docs.aiogram.dev/"
repository = "https://github.com/aiogram/aiogram/"
keywords = [
	"telegram",
	"bot",
	"api",
	"framework",
	"wrapper",
	"asyncio",
]
classifiers = [
  "Development Status :: 3 - Alpha",
  "Environment :: Console",
  "Framework :: AsyncIO",
  "Intended Audience :: Developers",
  "Intended Audience :: System Administrators",
  "License :: OSI Approved :: MIT License",
  "Programming Language :: Python :: 3.7",
  "Programming Language :: Python :: 3.8",
  "Programming Language :: Python :: 3.9",
  "Topic :: Software Development :: Libraries :: Application Frameworks",
  "Framework :: AsyncIO",
  "Typing :: Typed",
]

[tool.poetry.dependencies]
python = "^3.7"
aiohttp = "^3.6"
pydantic = "^1.5"
Babel = "^2.7"
aiofiles = "^0.4.0"
uvloop = {version = "^0.14.0", markers = "sys_platform == 'darwin' or sys_platform == 'linux'", optional = true}
async_lru = "^1.0"
aiohttp-socks = {version = "^0.3.8", optional = true}
typing-extensions = "^3.7.4"

[tool.poetry.dev-dependencies]
uvloop = {version = "^0.14.0", markers = "sys_platform == 'darwin' or sys_platform == 'linux'"}
pytest = "^5.3"
pytest-html = "^2.0"
pytest-asyncio = "^0.10.0"
pytest-mypy = "^0.4.2"
pytest-mock = "^2.0"
pytest-cov = "^2.8"
aresponses = "^1.1"
asynctest = {version = "^0.13.0", python = "<3.8"}
black = {version = "^19.0", allow-prereleases = true}
isort = "^4.3"
flake8 = "^3.7"
flake8-html = "^0.4.0"
mypy = "^0.770"
mkdocs = "^1.0"
mkdocs-material = "^4.6"
mkautodoc = "^0.1.0"
pygments = "^2.4"
pymdown-extensions = "^6.1"
lxml = "^4.4"
ipython = "^7.10"
markdown-include = "^0.5.1"
aiohttp-socks = "^0.3.4"
<<<<<<< HEAD
pre-commit = "^2.3.0"
=======
packaging = "^20.3"
>>>>>>> 56095339

[tool.poetry.extras]
fast = ["uvloop"]
proxy = ["aiohttp-socks"]

[tool.black]
line-length = 99
target-version = ['py37', 'py38']
exclude = '''
(
    \.eggs
  | \.git
  | \.tox
  | build
  | dist
  | venv
  | docs
)
'''

[tool.isort]
multi_line_output = 3
include_trailing_comma = true
force_grid_wrap = 0
use_parentheses = true
line_length = 99

[build-system]
requires = ["poetry>=0.12"]
build-backend = "poetry.masonry.api"<|MERGE_RESOLUTION|>--- conflicted
+++ resolved
@@ -66,11 +66,8 @@
 ipython = "^7.10"
 markdown-include = "^0.5.1"
 aiohttp-socks = "^0.3.4"
-<<<<<<< HEAD
 pre-commit = "^2.3.0"
-=======
 packaging = "^20.3"
->>>>>>> 56095339
 
 [tool.poetry.extras]
 fast = ["uvloop"]
