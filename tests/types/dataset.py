""""
Dict data set for Telegram message types
"""

USER = {
    "id": 12345678,
    "is_bot": False,
    "first_name": "FirstName",
    "last_name": "LastName",
    "username": "username",
    "language_code": "ru",
}

CHAT = {
    "id": 12345678,
    "first_name": "FirstName",
    "last_name": "LastName",
    "username": "username",
    "type": "private",
}

PHOTO = {
    "file_id": "AgADBAADFak0G88YZAf8OAug7bHyS9x2ZxkABHVfpJywcloRAAGAAQABAg",
    "file_size": 1101,
    "width": 90,
    "height": 51,
}

AUDIO = {
    "duration": 236,
    "mime_type": "audio/mpeg3",
    "title": "The Best Song",
    "performer": "The Best Singer",
    "file_id": "CQADAgADbQEAAsnrIUpNoRRNsH7_hAI",
    "file_size": 9507774,
}

CHAT_MEMBER = {
    "user": USER,
    "status": "administrator",
    "can_be_edited": False,
    "can_change_info": True,
    "can_delete_messages": True,
    "can_invite_users": True,
    "can_restrict_members": True,
    "can_pin_messages": True,
    "can_promote_members": False,
}

CONTACT = {"phone_number": "88005553535", "first_name": "John", "last_name": "Smith"}

DOCUMENT = {
    "file_name": "test.docx",
    "mime_type": "application/vnd.openxmlformats-officedocument.wordprocessingml.document",
    "file_id": "BQADAgADpgADy_JxS66XQTBRHFleAg",
    "file_size": 21331,
}

ANIMATION = {
    "file_name": "a9b0e0ca537aa344338f80978f0896b7.gif.mp4",
    "mime_type": "video/mp4",
    "thumb": PHOTO,
    "file_id": "CgADBAAD4DUAAoceZAe2WiE9y0crrAI",
    "file_size": 65837,
}

<<<<<<< HEAD
ENTITY_BOLD = {"offset": 5, "length": 2, "type": "bold"}

ENTITY_ITALIC = {"offset": 8, "length": 1, "type": "italic"}

ENTITY_LINK = {"offset": 10, "length": 6, "type": "text_link", "url": "http://google.com/"}

ENTITY_CODE = {"offset": 17, "length": 7, "type": "code"}

ENTITY_PRE = {"offset": 30, "length": 4, "type": "pre"}

ENTITY_MENTION = {"offset": 47, "length": 9, "type": "mention"}
=======
ENTITY_BOLD = {
    "offset": 5,
    "length": 2,
    "type": "bold",
}

ENTITY_ITALIC = {
    "offset": 8,
    "length": 1,
    "type": "italic",
}

ENTITY_LINK = {
    "offset": 10,
    "length": 6,
    "type": "text_link",
    "url": "http://google.com/",
}

ENTITY_CODE = {
    "offset": 17,
    "length": 7,
    "type": "code",
}

ENTITY_PRE = {
    "offset": 30,
    "length": 4,
    "type": "pre",
}

ENTITY_MENTION = {
    "offset": 47,
    "length": 9,
    "type": "mention",
}
>>>>>>> d5f5cea6

GAME = {
    "title": "Karate Kido",
    "description": "No trees were harmed in the making of this game :)",
    "photo": [PHOTO, PHOTO, PHOTO],
    "animation": ANIMATION,
}

INVOICE = {
    "title": "Working Time Machine",
    "description": "Want to visit your great-great-great-grandparents? "
    "Make a fortune at the races? "
    "Shake hands with Hammurabi and take a stroll in the Hanging Gardens? "
    "Order our Working Time Machine today!",
    "start_parameter": "time-machine-example",
    "currency": "USD",
    "total_amount": 6250,
}

<<<<<<< HEAD
LOCATION = {"latitude": 50.693416, "longitude": 30.624605}
=======
LOCATION = {
    "latitude": 50.693416,
    "longitude": 30.624605,
}
>>>>>>> d5f5cea6

VENUE = {
    "location": LOCATION,
    "title": "Venue Name",
    "address": "Venue Address",
    "foursquare_id": "4e6f2cec483bad563d150f98",
}

SHIPPING_ADDRESS = {
    "country_code": "US",
    "state": "State",
    "city": "DefaultCity",
    "street_line1": "Central",
    "street_line2": "Middle",
    "post_code": "424242",
}

STICKER = {
    "width": 512,
    "height": 512,
    "emoji": "🛠",
    "set_name": "StickerSet",
    "thumb": {
        "file_id": "AAbbCCddEEffGGhh1234567890",
        "file_size": 1234,
        "width": 128,
        "height": 128,
    },
    "file_id": "AAbbCCddEEffGGhh1234567890",
    "file_size": 12345,
}

SUCCESSFUL_PAYMENT = {
    "currency": "USD",
    "total_amount": 6250,
    "invoice_payload": "HAPPY FRIDAYS COUPON",
    "telegram_payment_charge_id": "_",
    "provider_payment_charge_id": "12345678901234_test",
}

VIDEO = {
    "duration": 52,
    "width": 853,
    "height": 480,
    "mime_type": "video/quicktime",
    "thumb": PHOTO,
    "file_id": "BAADAgpAADdawy_JxS72kRvV3cortAg",
    "file_size": 10099782,
}

VIDEO_NOTE = {
    "duration": 4,
    "length": 240,
    "thumb": PHOTO,
    "file_id": "AbCdEfGhIjKlMnOpQrStUvWxYz",
    "file_size": 186562,
}

VOICE = {
    "duration": 1,
    "mime_type": "audio/ogg",
    "file_id": "AwADawAgADADy_JxS2gopIVIIxlhAg",
    "file_size": 4321,
}

CALLBACK_QUERY = {}

CHANNEL_POST = {}

CHOSEN_INLINE_RESULT = {}

EDITED_CHANNEL_POST = {}

EDITED_MESSAGE = {
    "message_id": 12345,
    "from": USER,
    "chat": CHAT,
    "date": 1508825372,
    "edit_date": 1508825379,
    "text": "hi there (edited)",
}

FORWARDED_MESSAGE = {
    "message_id": 12345,
    "from": USER,
    "chat": CHAT,
    "date": 1522828529,
    "forward_from_chat": CHAT,
    "forward_from_message_id": 123,
    "forward_date": 1522749037,
    "text": "Forwarded text with entities from public channel ",
<<<<<<< HEAD
    "entities": [
        ENTITY_BOLD,
        ENTITY_CODE,
        ENTITY_ITALIC,
        ENTITY_LINK,
        ENTITY_LINK,
        ENTITY_MENTION,
        ENTITY_PRE,
    ],
=======
    "entities": [ENTITY_BOLD, ENTITY_CODE, ENTITY_ITALIC, ENTITY_LINK,
                 ENTITY_LINK, ENTITY_MENTION, ENTITY_PRE],
>>>>>>> d5f5cea6
}

INLINE_QUERY = {}

MESSAGE = {
    "message_id": 11223,
    "from": USER,
    "chat": CHAT,
    "date": 1508709711,
    "text": "Hi, world!",
}

MESSAGE_WITH_AUDIO = {
    "message_id": 12345,
    "from": USER,
    "chat": CHAT,
    "date": 1508739776,
    "audio": AUDIO,
    "caption": "This is my favourite song",
}

MESSAGE_WITH_AUTHOR_SIGNATURE = {}

MESSAGE_WITH_CHANNEL_CHAT_CREATED = {}

MESSAGE_WITH_CONTACT = {
    "message_id": 56006,
    "from": USER,
    "chat": CHAT,
    "date": 1522850298,
    "contact": CONTACT,
}

MESSAGE_WITH_DELETE_CHAT_PHOTO = {}

MESSAGE_WITH_DOCUMENT = {
    "message_id": 12345,
    "from": USER,
    "chat": CHAT,
    "date": 1508768012,
    "document": DOCUMENT,
    "caption": "Read my document",
}

MESSAGE_WITH_EDIT_DATE = {}

MESSAGE_WITH_ENTITIES = {}

MESSAGE_WITH_GAME = {
    "message_id": 12345,
    "from": USER,
    "chat": CHAT,
    "date": 1508824810,
    "game": GAME,
}

MESSAGE_WITH_GROUP_CHAT_CREATED = {}

MESSAGE_WITH_INVOICE = {
    "message_id": 9772,
    "from": USER,
    "chat": CHAT,
    "date": 1508761719,
    "invoice": INVOICE,
}

MESSAGE_WITH_LEFT_CHAT_MEMBER = {}

MESSAGE_WITH_LOCATION = {
    "message_id": 12345,
    "from": USER,
    "chat": CHAT,
    "date": 1508755473,
    "location": LOCATION,
}

MESSAGE_WITH_MIGRATE_TO_CHAT_ID = {
    "message_id": 12345,
    "from": USER,
    "chat": CHAT,
    "date": 1526943253,
    "migrate_to_chat_id": -1234567890987,
}

MESSAGE_WITH_MIGRATE_FROM_CHAT_ID = {
    "message_id": 12345,
    "from": USER,
    "chat": CHAT,
    "date": 1526943253,
    "migrate_from_chat_id": -123456789,
}

MESSAGE_WITH_NEW_CHAT_MEMBERS = {}

MESSAGE_WITH_NEW_CHAT_PHOTO = {}

MESSAGE_WITH_NEW_CHAT_TITLE = {}

MESSAGE_WITH_PHOTO = {
    "message_id": 12345,
    "from": USER,
    "chat": CHAT,
    "date": 1508825154,
    "photo": [PHOTO, PHOTO, PHOTO, PHOTO],
    "caption": "photo description",
}

MESSAGE_WITH_MEDIA_GROUP = {
    "message_id": 55966,
    "from": USER,
    "chat": CHAT,
    "date": 1522843665,
    "media_group_id": "12182749320567362",
    "photo": [PHOTO, PHOTO, PHOTO, PHOTO],
}

MESSAGE_WITH_PINNED_MESSAGE = {}

MESSAGE_WITH_REPLY_TO_MESSAGE = {}

MESSAGE_WITH_STICKER = {
    "message_id": 12345,
    "from": USER,
    "chat": CHAT,
    "date": 1508771450,
    "sticker": STICKER,
}

MESSAGE_WITH_SUCCESSFUL_PAYMENT = {
    "message_id": 9768,
    "from": USER,
    "chat": CHAT,
    "date": 1508761169,
    "successful_payment": SUCCESSFUL_PAYMENT,
}

MESSAGE_WITH_SUPERGROUP_CHAT_CREATED = {}

MESSAGE_WITH_VENUE = {
    "message_id": 56004,
    "from": USER,
    "chat": CHAT,
    "date": 1522849819,
    "location": LOCATION,
    "venue": VENUE,
}

MESSAGE_WITH_VIDEO = {
    "message_id": 12345,
    "from": USER,
    "chat": CHAT,
    "date": 1508756494,
    "video": VIDEO,
    "caption": "description",
}

MESSAGE_WITH_VIDEO_NOTE = {
    "message_id": 55934,
    "from": USER,
    "chat": CHAT,
    "date": 1522835890,
    "video_note": VIDEO_NOTE,
}

MESSAGE_WITH_VOICE = {
    "message_id": 12345,
    "from": USER,
    "chat": CHAT,
    "date": 1508768403,
    "voice": VOICE,
}

PRE_CHECKOUT_QUERY = {
    "id": "262181558630368727",
    "from": USER,
    "currency": "USD",
    "total_amount": 6250,
    "invoice_payload": "HAPPY FRIDAYS COUPON",
}

REPLY_MESSAGE = {
    "message_id": 12345,
    "from": USER,
    "chat": CHAT,
    "date": 1508751866,
    "reply_to_message": MESSAGE,
    "text": "Reply to quoted message",
}

SHIPPING_QUERY = {
    "id": "262181558684397422",
    "from": USER,
    "invoice_payload": "HAPPY FRIDAYS COUPON",
    "shipping_address": SHIPPING_ADDRESS,
}

<<<<<<< HEAD
USER_PROFILE_PHOTOS = {"total_count": 1, "photos": [[PHOTO, PHOTO, PHOTO]]}

FILE = {"file_id": "XXXYYYZZZ", "file_size": 5254, "file_path": "voice/file_8"}
=======
USER_PROFILE_PHOTOS = {
    "total_count": 1, "photos": [
        [PHOTO, PHOTO, PHOTO],
    ],
}

FILE = {
    "file_id": "XXXYYYZZZ",
    "file_size": 5254,
    "file_path": "voice/file_8",
}
>>>>>>> d5f5cea6

INVITE_LINK = "https://t.me/joinchat/AbCdEfjKILDADwdd123"

<<<<<<< HEAD
UPDATE = {"update_id": 123456789, "message": MESSAGE}

WEBHOOK_INFO = {"url": "", "has_custom_certificate": False, "pending_update_count": 0}
=======
UPDATE = {
    "update_id": 123456789,
    "message": MESSAGE,
}

WEBHOOK_INFO = {
    "url": "",
    "has_custom_certificate": False,
    "pending_update_count": 0,
}
>>>>>>> d5f5cea6
<|MERGE_RESOLUTION|>--- conflicted
+++ resolved
@@ -47,7 +47,11 @@
     "can_promote_members": False,
 }
 
-CONTACT = {"phone_number": "88005553535", "first_name": "John", "last_name": "Smith"}
+CONTACT = {
+    "phone_number": "88005553535",
+    "first_name": "John",
+    "last_name": "Smith",
+}
 
 DOCUMENT = {
     "file_name": "test.docx",
@@ -64,19 +68,6 @@
     "file_size": 65837,
 }
 
-<<<<<<< HEAD
-ENTITY_BOLD = {"offset": 5, "length": 2, "type": "bold"}
-
-ENTITY_ITALIC = {"offset": 8, "length": 1, "type": "italic"}
-
-ENTITY_LINK = {"offset": 10, "length": 6, "type": "text_link", "url": "http://google.com/"}
-
-ENTITY_CODE = {"offset": 17, "length": 7, "type": "code"}
-
-ENTITY_PRE = {"offset": 30, "length": 4, "type": "pre"}
-
-ENTITY_MENTION = {"offset": 47, "length": 9, "type": "mention"}
-=======
 ENTITY_BOLD = {
     "offset": 5,
     "length": 2,
@@ -113,7 +104,6 @@
     "length": 9,
     "type": "mention",
 }
->>>>>>> d5f5cea6
 
 GAME = {
     "title": "Karate Kido",
@@ -125,22 +115,18 @@
 INVOICE = {
     "title": "Working Time Machine",
     "description": "Want to visit your great-great-great-grandparents? "
-    "Make a fortune at the races? "
-    "Shake hands with Hammurabi and take a stroll in the Hanging Gardens? "
-    "Order our Working Time Machine today!",
+                   "Make a fortune at the races? "
+                   "Shake hands with Hammurabi and take a stroll in the Hanging Gardens? "
+                   "Order our Working Time Machine today!",
     "start_parameter": "time-machine-example",
     "currency": "USD",
     "total_amount": 6250,
 }
 
-<<<<<<< HEAD
-LOCATION = {"latitude": 50.693416, "longitude": 30.624605}
-=======
 LOCATION = {
     "latitude": 50.693416,
     "longitude": 30.624605,
 }
->>>>>>> d5f5cea6
 
 VENUE = {
     "location": LOCATION,
@@ -167,7 +153,7 @@
         "file_id": "AAbbCCddEEffGGhh1234567890",
         "file_size": 1234,
         "width": 128,
-        "height": 128,
+        "height": 128
     },
     "file_id": "AAbbCCddEEffGGhh1234567890",
     "file_size": 12345,
@@ -232,20 +218,8 @@
     "forward_from_message_id": 123,
     "forward_date": 1522749037,
     "text": "Forwarded text with entities from public channel ",
-<<<<<<< HEAD
-    "entities": [
-        ENTITY_BOLD,
-        ENTITY_CODE,
-        ENTITY_ITALIC,
-        ENTITY_LINK,
-        ENTITY_LINK,
-        ENTITY_MENTION,
-        ENTITY_PRE,
-    ],
-=======
     "entities": [ENTITY_BOLD, ENTITY_CODE, ENTITY_ITALIC, ENTITY_LINK,
                  ENTITY_LINK, ENTITY_MENTION, ENTITY_PRE],
->>>>>>> d5f5cea6
 }
 
 INLINE_QUERY = {}
@@ -442,11 +416,6 @@
     "shipping_address": SHIPPING_ADDRESS,
 }
 
-<<<<<<< HEAD
-USER_PROFILE_PHOTOS = {"total_count": 1, "photos": [[PHOTO, PHOTO, PHOTO]]}
-
-FILE = {"file_id": "XXXYYYZZZ", "file_size": 5254, "file_path": "voice/file_8"}
-=======
 USER_PROFILE_PHOTOS = {
     "total_count": 1, "photos": [
         [PHOTO, PHOTO, PHOTO],
@@ -458,15 +427,9 @@
     "file_size": 5254,
     "file_path": "voice/file_8",
 }
->>>>>>> d5f5cea6
-
-INVITE_LINK = "https://t.me/joinchat/AbCdEfjKILDADwdd123"
-
-<<<<<<< HEAD
-UPDATE = {"update_id": 123456789, "message": MESSAGE}
-
-WEBHOOK_INFO = {"url": "", "has_custom_certificate": False, "pending_update_count": 0}
-=======
+
+INVITE_LINK = 'https://t.me/joinchat/AbCdEfjKILDADwdd123'
+
 UPDATE = {
     "update_id": 123456789,
     "message": MESSAGE,
@@ -476,5 +439,4 @@
     "url": "",
     "has_custom_certificate": False,
     "pending_update_count": 0,
-}
->>>>>>> d5f5cea6
+}