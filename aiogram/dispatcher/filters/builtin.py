import inspect
import re
import typing
from contextvars import ContextVar
from dataclasses import dataclass, field
from typing import Any, Dict, Iterable, Optional, Union

from babel.support import LazyProxy

from aiogram import types
from aiogram.dispatcher.filters.filters import BoundFilter, Filter
from aiogram.types import CallbackQuery, Message, InlineQuery, Poll, ChatType


class Command(Filter):
    """
    You can handle commands by using this filter.

    If filter is successful processed the :obj:`Command.CommandObj` will be passed to the handler arguments.

    By default this filter is registered for messages and edited messages handlers.
    """

    def __init__(
        self,
        commands: Union[Iterable, str],
        prefixes: Union[Iterable, str] = "/",
        ignore_case: bool = True,
        ignore_mention: bool = False,
    ):
        """
        Filter can be initialized from filters factory or by simply creating instance of this class.

        Examples:

        .. code-block:: python

            @dp.message_handler(commands=['myCommand'])
            @dp.message_handler(Command(['myCommand']))
            @dp.message_handler(commands=['myCommand'], commands_prefix='!/')

        :param commands: Command or list of commands always without leading slashes (prefix)
        :param prefixes: Allowed commands prefix. By default is slash.
            If you change the default behavior pass the list of prefixes to this argument.
        :param ignore_case: Ignore case of the command
        :param ignore_mention: Ignore mention in command
            (By default this filter pass only the commands addressed to current bot)
        """
        if isinstance(commands, str):
            commands = (commands,)

        self.commands = list(map(str.lower, commands)) if ignore_case else commands
        self.prefixes = prefixes
        self.ignore_case = ignore_case
        self.ignore_mention = ignore_mention

    @classmethod
    def validate(cls, full_config: Dict[str, Any]) -> Optional[Dict[str, Any]]:
        """
        Validator for filters factory

        From filters factory this filter can be registered with arguments:

         - ``command``
         - ``commands_prefix`` (will be passed as ``prefixes``)
         - ``commands_ignore_mention`` (will be passed as ``ignore_mention``

        :param full_config:
        :return: config or empty dict
        """
        config = {}
        if "commands" in full_config:
            config["commands"] = full_config.pop("commands")
        if config and "commands_prefix" in full_config:
            config["prefixes"] = full_config.pop("commands_prefix")
        if config and "commands_ignore_mention" in full_config:
            config["ignore_mention"] = full_config.pop("commands_ignore_mention")
        return config

    async def check(self, message: types.Message):
        return await self.check_command(
            message, self.commands, self.prefixes, self.ignore_case, self.ignore_mention
        )

    @staticmethod
<<<<<<< HEAD
    async def check_command(
        message: types.Message, commands, prefixes, ignore_case=True, ignore_mention=False
    ):
=======
    async def check_command(message: types.Message, commands, prefixes, ignore_case=True, ignore_mention=False):
        if not message.text:  # Prevent to use with non-text content types
            return False

>>>>>>> d5f5cea6
        full_command = message.text.split()[0]
        prefix, (command, _, mention) = (full_command[0], full_command[1:].partition("@"))

        if (
            not ignore_mention
            and mention
            and (await message.bot.me).username.lower() != mention.lower()
        ):
            return False
        if prefix not in prefixes:
            return False
        if (command.lower() if ignore_case else command) not in commands:
            return False

        return {"command": Command.CommandObj(command=command, prefix=prefix, mention=mention)}

    @dataclass
    class CommandObj:
        """
        Instance of this object is always has command and it prefix.

        Can be passed as keyword argument ``command`` to the handler
        """

        """Command prefix"""
        prefix: str = "/"
        """Command without prefix and mention"""
        command: str = ""
        """Mention (if available)"""
        mention: str = None
        """Command argument"""
        args: str = field(repr=False, default=None)

        @property
        def mentioned(self) -> bool:
            """
            This command has mention?

            :return:
            """
            return bool(self.mention)

        @property
        def text(self) -> str:
            """
            Generate original text from object

            :return:
            """
            line = self.prefix + self.command
            if self.mentioned:
                line += "@" + self.mention
            if self.args:
                line += " " + self.args
            return line


class CommandStart(Command):
    """
    This filter based on :obj:`Command` filter but can handle only ``/start`` command.
    """

    def __init__(self, deep_link: typing.Optional[typing.Union[str, re.Pattern]] = None):
        """
        Also this filter can handle `deep-linking <https://core.telegram.org/bots#deep-linking>`_ arguments.

        Example:

        .. code-block:: python

            @dp.message_handler(CommandStart(re.compile(r'ref-([\\d]+)')))

        :param deep_link: string or compiled regular expression (by ``re.compile(...)``).
        """
<<<<<<< HEAD
        super(CommandStart, self).__init__(["start"])
=======
        super().__init__(['start'])
>>>>>>> d5f5cea6
        self.deep_link = deep_link

    async def check(self, message: types.Message):
        """
        If deep-linking is passed to the filter result of the matching will be passed as ``deep_link`` to the handler

        :param message:
        :return:
        """
        check = await super().check(message)

        if check and self.deep_link is not None:
            if not isinstance(self.deep_link, re.Pattern):
                return message.get_args() == self.deep_link

            match = self.deep_link.match(message.get_args())
            if match:
                return {"deep_link": match}
            return False

        return check


class CommandHelp(Command):
    """
    This filter based on :obj:`Command` filter but can handle only ``/help`` command.
    """

    def __init__(self):
<<<<<<< HEAD
        super(CommandHelp, self).__init__(["help"])
=======
        super().__init__(['help'])
>>>>>>> d5f5cea6


class CommandSettings(Command):
    """
    This filter based on :obj:`Command` filter but can handle only ``/settings`` command.
    """

    def __init__(self):
<<<<<<< HEAD
        super(CommandSettings, self).__init__(["settings"])
=======
        super().__init__(['settings'])
>>>>>>> d5f5cea6


class CommandPrivacy(Command):
    """
    This filter based on :obj:`Command` filter but can handle only ``/privacy`` command.
    """

    def __init__(self):
<<<<<<< HEAD
        super(CommandPrivacy, self).__init__(["privacy"])
=======
        super().__init__(['privacy'])
>>>>>>> d5f5cea6


class Text(Filter):
    """
    Simple text filter
    """

<<<<<<< HEAD
    def __init__(
        self,
        equals: Optional[Union[str, LazyProxy]] = None,
        contains: Optional[Union[str, LazyProxy]] = None,
        startswith: Optional[Union[str, LazyProxy]] = None,
        endswith: Optional[Union[str, LazyProxy]] = None,
        ignore_case=False,
    ):
=======
    _default_params = (
        ('text', 'equals'),
        ('text_contains', 'contains'),
        ('text_startswith', 'startswith'),
        ('text_endswith', 'endswith'),
    )

    def __init__(self,
                 equals: Optional[Union[str, LazyProxy, Iterable[Union[str, LazyProxy]]]] = None,
                 contains: Optional[Union[str, LazyProxy, Iterable[Union[str, LazyProxy]]]] = None,
                 startswith: Optional[Union[str, LazyProxy, Iterable[Union[str, LazyProxy]]]] = None,
                 endswith: Optional[Union[str, LazyProxy, Iterable[Union[str, LazyProxy]]]] = None,
                 ignore_case=False):
>>>>>>> d5f5cea6
        """
        Check text for one of pattern. Only one mode can be used in one filter.
        In every pattern, a single string is treated as a list with 1 element.

        :param equals: True if object's text in the list
        :param contains: True if object's text contains all strings from the list
        :param startswith: True if object's text starts with any of strings from the list
        :param endswith: True if object's text ends with any of strings from the list
        :param ignore_case: case insensitive
        """
        # Only one mode can be used. check it.
        check = sum(map(lambda s: s is not None, (equals, contains, startswith, endswith)))
        if check > 1:
<<<<<<< HEAD
            args = "' and '".join(
                [
                    arg[0]
                    for arg in [
                        ("equals", equals),
                        ("contains", contains),
                        ("startswith", startswith),
                        ("endswith", endswith),
                    ]
                    if arg[1]
                ]
            )
=======
            args = "' and '".join([arg[0] for arg in [('equals', equals),
                                                      ('contains', contains),
                                                      ('startswith', startswith),
                                                      ('endswith', endswith)
                                                      ] if arg[1] is not None])
>>>>>>> d5f5cea6
            raise ValueError(f"Arguments '{args}' cannot be used together.")
        elif check == 0:
            raise ValueError(f"No one mode is specified!")

        equals, contains, endswith, startswith = map(lambda e: [e] if isinstance(e, str) or isinstance(e, LazyProxy)
                                                     else e,
                                                     (equals, contains, endswith, startswith))
        self.equals = equals
        self.contains = contains
        self.endswith = endswith
        self.startswith = startswith
        self.ignore_case = ignore_case

    @classmethod
    def validate(cls, full_config: Dict[str, Any]):
<<<<<<< HEAD
        if "text" in full_config:
            return {"equals": full_config.pop("text")}
        elif "text_contains" in full_config:
            return {"contains": full_config.pop("text_contains")}
        elif "text_startswith" in full_config:
            return {"startswith": full_config.pop("text_startswith")}
        elif "text_endswith" in full_config:
            return {"endswith": full_config.pop("text_endswith")}
=======
        for param, key in cls._default_params:
            if param in full_config:
                return {key: full_config.pop(param)}
>>>>>>> d5f5cea6

    async def check(self, obj: Union[Message, CallbackQuery, InlineQuery, Poll]):
        if isinstance(obj, Message):
            text = obj.text or obj.caption or ""
            if not text and obj.poll:
                text = obj.poll.question
        elif isinstance(obj, CallbackQuery):
            text = obj.data
        elif isinstance(obj, InlineQuery):
            text = obj.query
        elif isinstance(obj, Poll):
            text = obj.question
        else:
            return False

        if self.ignore_case:
            text = text.lower()
            _pre_process_func = lambda s: str(s).lower()
        else:
            _pre_process_func = str

        # now check
        if self.equals is not None:
            equals = list(map(_pre_process_func, self.equals))
            return text in equals

        if self.contains is not None:
            contains = list(map(_pre_process_func, self.contains))
            return all(map(text.__contains__, contains))

        if self.startswith is not None:
            startswith = list(map(_pre_process_func, self.startswith))
            return any(map(text.startswith, startswith))

        if self.endswith is not None:
            endswith = list(map(_pre_process_func, self.endswith))
            return any(map(text.endswith, endswith))

        return False


class HashTag(Filter):
    """
    Filter for hashtag's and cashtag's
    """

    # TODO: allow to use regexp

    def __init__(self, hashtags=None, cashtags=None):
        if not hashtags and not cashtags:
            raise ValueError("No one hashtag or cashtag is specified!")

        if hashtags is None:
            hashtags = []
        elif isinstance(hashtags, str):
            hashtags = [hashtags]

        if cashtags is None:
            cashtags = []
        elif isinstance(cashtags, str):
            cashtags = [cashtags.upper()]
        else:
            cashtags = list(map(str.upper, cashtags))

        self.hashtags = hashtags
        self.cashtags = cashtags

    @classmethod
    def validate(cls, full_config: Dict[str, Any]):
        config = {}
        if "hashtags" in full_config:
            config["hashtags"] = full_config.pop("hashtags")
        if "cashtags" in full_config:
            config["cashtags"] = full_config.pop("cashtags")
        return config

    async def check(self, message: types.Message):
        if message.caption:
            text = message.caption
            entities = message.caption_entities
        elif message.text:
            text = message.text
            entities = message.entities
        else:
            return False

        hashtags, cashtags = self._get_tags(text, entities)
        if (
            self.hashtags
            and set(hashtags) & set(self.hashtags)
            or self.cashtags
            and set(cashtags) & set(self.cashtags)
        ):
            return {"hashtags": hashtags, "cashtags": cashtags}

    def _get_tags(self, text, entities):
        hashtags = []
        cashtags = []

        for entity in entities:
            if entity.type == types.MessageEntityType.HASHTAG:
                value = entity.get_text(text).lstrip("#")
                hashtags.append(value)

            elif entity.type == types.MessageEntityType.CASHTAG:
                value = entity.get_text(text).lstrip("$")
                cashtags.append(value)

        return hashtags, cashtags


class Regexp(Filter):
    """
    Regexp filter for messages and callback query
    """

    def __init__(self, regexp):
        if not isinstance(regexp, re.Pattern):
            regexp = re.compile(regexp, flags=re.IGNORECASE | re.MULTILINE)
        self.regexp = regexp

    @classmethod
    def validate(cls, full_config: Dict[str, Any]):
        if "regexp" in full_config:
            return {"regexp": full_config.pop("regexp")}

    async def check(self, obj: Union[Message, CallbackQuery, InlineQuery, Poll]):
        if isinstance(obj, Message):
            content = obj.text or obj.caption or ""
            if not content and obj.poll:
                content = obj.poll.question
        elif isinstance(obj, CallbackQuery) and obj.data:
            content = obj.data
        elif isinstance(obj, InlineQuery):
            content = obj.query
        elif isinstance(obj, Poll):
            content = obj.question
        else:
            return False

        match = self.regexp.search(content)

        if match:
            return {"regexp": match}
        return False


class RegexpCommandsFilter(BoundFilter):
    """
    Check commands by regexp in message
    """

    key = "regexp_commands"

    def __init__(self, regexp_commands):
        self.regexp_commands = [
            re.compile(command, flags=re.IGNORECASE | re.MULTILINE) for command in regexp_commands
        ]

    async def check(self, message):
        if not message.is_command():
            return False

        command = message.text.split()[0][1:]
        command, _, mention = command.partition("@")

        if mention and mention != (await message.bot.me).username:
            return False

        for command in self.regexp_commands:
            search = command.search(message.text)
            if search:
                return {"regexp_command": search}
        return False


class ContentTypeFilter(BoundFilter):
    """
    Check message content type
    """

    key = "content_types"
    required = True
    default = types.ContentTypes.TEXT

    def __init__(self, content_types):
        self.content_types = content_types

    async def check(self, message):
        return (
            types.ContentType.ANY in self.content_types
            or message.content_type in self.content_types
        )


class StateFilter(BoundFilter):
    """
    Check user state
    """

    key = "state"
    required = True

    ctx_state = ContextVar("user_state")

    def __init__(self, dispatcher, state):
        from aiogram.dispatcher.filters.state import State, StatesGroup

        self.dispatcher = dispatcher
        states = []
        if not isinstance(state, (list, set, tuple, frozenset)) or state is None:
            state = [state]
        for item in state:
            if isinstance(item, State):
                states.append(item.state)
            elif inspect.isclass(item) and issubclass(item, StatesGroup):
                states.extend(item.all_states_names)
            else:
                states.append(item)
        self.states = states

    def get_target(self, obj):
        return (
            getattr(getattr(obj, "chat", None), "id", None),
            getattr(getattr(obj, "from_user", None), "id", None),
        )

    async def check(self, obj):
        if "*" in self.states:
            return {"state": self.dispatcher.current_state()}

        try:
            state = self.ctx_state.get()
        except LookupError:
            chat, user = self.get_target(obj)

            if chat or user:
                state = await self.dispatcher.storage.get_state(chat=chat, user=user)
                self.ctx_state.set(state)
                if state in self.states:
                    return {"state": self.dispatcher.current_state(), "raw_state": state}

        else:
            if state in self.states:
                return {"state": self.dispatcher.current_state(), "raw_state": state}

        return False


class ExceptionsFilter(BoundFilter):
    """
    Filter for exceptions
    """

    key = "exception"

    def __init__(self, exception):
        self.exception = exception

    async def check(self, update, exception):
        try:
            raise exception
        except self.exception:
            return True
        except:
            return False


class IDFilter(Filter):

    def __init__(self,
                 user_id: Optional[Union[Iterable[Union[int, str]], str, int]] = None,
                 chat_id: Optional[Union[Iterable[Union[int, str]], str, int]] = None,
                 ):
        """
        :param user_id:
        :param chat_id:
        """
        if user_id is None and chat_id is None:
            raise ValueError("Both user_id and chat_id can't be None")

        self.user_id = None
        self.chat_id = None
        if user_id:
            if isinstance(user_id, Iterable):
                self.user_id = list(map(int, user_id))
            else:
                self.user_id = [int(user_id), ]
        if chat_id:
            if isinstance(chat_id, Iterable):
                self.chat_id = list(map(int, chat_id))
            else:
                self.chat_id = [int(chat_id), ]

    @classmethod
    def validate(cls, full_config: typing.Dict[str, typing.Any]) -> typing.Optional[typing.Dict[str, typing.Any]]:
        result = {}
        if 'user_id' in full_config:
            result['user_id'] = full_config.pop('user_id')

        if 'chat_id' in full_config:
            result['chat_id'] = full_config.pop('chat_id')

        return result

    async def check(self, obj: Union[Message, CallbackQuery, InlineQuery]):
        if isinstance(obj, Message):
            user_id = obj.from_user.id
            chat_id = obj.chat.id
        elif isinstance(obj, CallbackQuery):
            user_id = obj.from_user.id
            chat_id = None
            if obj.message is not None:
                # if the button was sent with message
                chat_id = obj.message.chat.id
        elif isinstance(obj, InlineQuery):
            user_id = obj.from_user.id
            chat_id = None
        else:
            return False

        if self.user_id and self.chat_id:
            return user_id in self.user_id and chat_id in self.chat_id
        if self.user_id:
            return user_id in self.user_id
        if self.chat_id:
            return chat_id in self.chat_id

        return False


class AdminFilter(Filter):
    """
    Checks if user is admin in a chat.
    If is_chat_admin is not set, the filter will check in the current chat (correct only for messages).
    is_chat_admin is required for InlineQuery.
    """

    def __init__(self, is_chat_admin: Optional[Union[Iterable[Union[int, str]], str, int, bool]] = None):
        self._check_current = False
        self._chat_ids = None

        if is_chat_admin is False:
            raise ValueError("is_chat_admin cannot be False")

        if is_chat_admin:
            if isinstance(is_chat_admin, bool):
                self._check_current = is_chat_admin
            if isinstance(is_chat_admin, Iterable):
                self._chat_ids = list(is_chat_admin)
            else:
                self._chat_ids = [is_chat_admin]
        else:
            self._check_current = True

    @classmethod
    def validate(cls, full_config: typing.Dict[str, typing.Any]) -> typing.Optional[typing.Dict[str, typing.Any]]:
        result = {}

        if "is_chat_admin" in full_config:
            result["is_chat_admin"] = full_config.pop("is_chat_admin")

        return result

    async def check(self, obj: Union[Message, CallbackQuery, InlineQuery]) -> bool:
        user_id = obj.from_user.id

        if self._check_current:
            if isinstance(obj, Message):
                message = obj
            elif isinstance(obj, CallbackQuery) and obj.message:
                message = obj.message
            else:
                return False
            if ChatType.is_private(message):  # there is no admin in private chats
                return False
            chat_ids = [message.chat.id]
        else:
            chat_ids = self._chat_ids

        admins = [member.user.id for chat_id in chat_ids for member in await obj.bot.get_chat_administrators(chat_id)]

        return user_id in admins


class IsReplyFilter(BoundFilter):
    """
    Check if message is replied and send reply message to handler
    """
    key = 'is_reply'

    def __init__(self, is_reply):
        self.is_reply = is_reply

    async def check(self, msg: Message):
        if msg.reply_to_message and self.is_reply:
            return {'reply': msg.reply_to_message}
        elif not msg.reply_to_message and not self.is_reply:
            return True<|MERGE_RESOLUTION|>--- conflicted
+++ resolved
@@ -21,13 +21,10 @@
     By default this filter is registered for messages and edited messages handlers.
     """
 
-    def __init__(
-        self,
-        commands: Union[Iterable, str],
-        prefixes: Union[Iterable, str] = "/",
-        ignore_case: bool = True,
-        ignore_mention: bool = False,
-    ):
+    def __init__(self, commands: Union[Iterable, str],
+                 prefixes: Union[Iterable, str] = '/',
+                 ignore_case: bool = True,
+                 ignore_mention: bool = False):
         """
         Filter can be initialized from filters factory or by simply creating instance of this class.
 
@@ -69,45 +66,33 @@
         :return: config or empty dict
         """
         config = {}
-        if "commands" in full_config:
-            config["commands"] = full_config.pop("commands")
-        if config and "commands_prefix" in full_config:
-            config["prefixes"] = full_config.pop("commands_prefix")
-        if config and "commands_ignore_mention" in full_config:
-            config["ignore_mention"] = full_config.pop("commands_ignore_mention")
+        if 'commands' in full_config:
+            config['commands'] = full_config.pop('commands')
+        if config and 'commands_prefix' in full_config:
+            config['prefixes'] = full_config.pop('commands_prefix')
+        if config and 'commands_ignore_mention' in full_config:
+            config['ignore_mention'] = full_config.pop('commands_ignore_mention')
         return config
 
     async def check(self, message: types.Message):
-        return await self.check_command(
-            message, self.commands, self.prefixes, self.ignore_case, self.ignore_mention
-        )
+        return await self.check_command(message, self.commands, self.prefixes, self.ignore_case, self.ignore_mention)
 
     @staticmethod
-<<<<<<< HEAD
-    async def check_command(
-        message: types.Message, commands, prefixes, ignore_case=True, ignore_mention=False
-    ):
-=======
     async def check_command(message: types.Message, commands, prefixes, ignore_case=True, ignore_mention=False):
         if not message.text:  # Prevent to use with non-text content types
             return False
 
->>>>>>> d5f5cea6
         full_command = message.text.split()[0]
-        prefix, (command, _, mention) = (full_command[0], full_command[1:].partition("@"))
-
-        if (
-            not ignore_mention
-            and mention
-            and (await message.bot.me).username.lower() != mention.lower()
-        ):
+        prefix, (command, _, mention) = full_command[0], full_command[1:].partition('@')
+
+        if not ignore_mention and mention and (await message.bot.me).username.lower() != mention.lower():
             return False
         if prefix not in prefixes:
             return False
         if (command.lower() if ignore_case else command) not in commands:
             return False
 
-        return {"command": Command.CommandObj(command=command, prefix=prefix, mention=mention)}
+        return {'command': Command.CommandObj(command=command, prefix=prefix, mention=mention)}
 
     @dataclass
     class CommandObj:
@@ -118,9 +103,9 @@
         """
 
         """Command prefix"""
-        prefix: str = "/"
+        prefix: str = '/'
         """Command without prefix and mention"""
-        command: str = ""
+        command: str = ''
         """Mention (if available)"""
         mention: str = None
         """Command argument"""
@@ -144,9 +129,9 @@
             """
             line = self.prefix + self.command
             if self.mentioned:
-                line += "@" + self.mention
+                line += '@' + self.mention
             if self.args:
-                line += " " + self.args
+                line += ' ' + self.args
             return line
 
 
@@ -167,11 +152,7 @@
 
         :param deep_link: string or compiled regular expression (by ``re.compile(...)``).
         """
-<<<<<<< HEAD
-        super(CommandStart, self).__init__(["start"])
-=======
         super().__init__(['start'])
->>>>>>> d5f5cea6
         self.deep_link = deep_link
 
     async def check(self, message: types.Message):
@@ -189,7 +170,7 @@
 
             match = self.deep_link.match(message.get_args())
             if match:
-                return {"deep_link": match}
+                return {'deep_link': match}
             return False
 
         return check
@@ -201,11 +182,7 @@
     """
 
     def __init__(self):
-<<<<<<< HEAD
-        super(CommandHelp, self).__init__(["help"])
-=======
         super().__init__(['help'])
->>>>>>> d5f5cea6
 
 
 class CommandSettings(Command):
@@ -214,11 +191,7 @@
     """
 
     def __init__(self):
-<<<<<<< HEAD
-        super(CommandSettings, self).__init__(["settings"])
-=======
         super().__init__(['settings'])
->>>>>>> d5f5cea6
 
 
 class CommandPrivacy(Command):
@@ -227,11 +200,7 @@
     """
 
     def __init__(self):
-<<<<<<< HEAD
-        super(CommandPrivacy, self).__init__(["privacy"])
-=======
         super().__init__(['privacy'])
->>>>>>> d5f5cea6
 
 
 class Text(Filter):
@@ -239,16 +208,6 @@
     Simple text filter
     """
 
-<<<<<<< HEAD
-    def __init__(
-        self,
-        equals: Optional[Union[str, LazyProxy]] = None,
-        contains: Optional[Union[str, LazyProxy]] = None,
-        startswith: Optional[Union[str, LazyProxy]] = None,
-        endswith: Optional[Union[str, LazyProxy]] = None,
-        ignore_case=False,
-    ):
-=======
     _default_params = (
         ('text', 'equals'),
         ('text_contains', 'contains'),
@@ -262,7 +221,6 @@
                  startswith: Optional[Union[str, LazyProxy, Iterable[Union[str, LazyProxy]]]] = None,
                  endswith: Optional[Union[str, LazyProxy, Iterable[Union[str, LazyProxy]]]] = None,
                  ignore_case=False):
->>>>>>> d5f5cea6
         """
         Check text for one of pattern. Only one mode can be used in one filter.
         In every pattern, a single string is treated as a list with 1 element.
@@ -276,26 +234,11 @@
         # Only one mode can be used. check it.
         check = sum(map(lambda s: s is not None, (equals, contains, startswith, endswith)))
         if check > 1:
-<<<<<<< HEAD
-            args = "' and '".join(
-                [
-                    arg[0]
-                    for arg in [
-                        ("equals", equals),
-                        ("contains", contains),
-                        ("startswith", startswith),
-                        ("endswith", endswith),
-                    ]
-                    if arg[1]
-                ]
-            )
-=======
             args = "' and '".join([arg[0] for arg in [('equals', equals),
                                                       ('contains', contains),
                                                       ('startswith', startswith),
                                                       ('endswith', endswith)
                                                       ] if arg[1] is not None])
->>>>>>> d5f5cea6
             raise ValueError(f"Arguments '{args}' cannot be used together.")
         elif check == 0:
             raise ValueError(f"No one mode is specified!")
@@ -311,24 +254,13 @@
 
     @classmethod
     def validate(cls, full_config: Dict[str, Any]):
-<<<<<<< HEAD
-        if "text" in full_config:
-            return {"equals": full_config.pop("text")}
-        elif "text_contains" in full_config:
-            return {"contains": full_config.pop("text_contains")}
-        elif "text_startswith" in full_config:
-            return {"startswith": full_config.pop("text_startswith")}
-        elif "text_endswith" in full_config:
-            return {"endswith": full_config.pop("text_endswith")}
-=======
         for param, key in cls._default_params:
             if param in full_config:
                 return {key: full_config.pop(param)}
->>>>>>> d5f5cea6
 
     async def check(self, obj: Union[Message, CallbackQuery, InlineQuery, Poll]):
         if isinstance(obj, Message):
-            text = obj.text or obj.caption or ""
+            text = obj.text or obj.caption or ''
             if not text and obj.poll:
                 text = obj.poll.question
         elif isinstance(obj, CallbackQuery):
@@ -375,7 +307,7 @@
 
     def __init__(self, hashtags=None, cashtags=None):
         if not hashtags and not cashtags:
-            raise ValueError("No one hashtag or cashtag is specified!")
+            raise ValueError('No one hashtag or cashtag is specified!')
 
         if hashtags is None:
             hashtags = []
@@ -395,10 +327,10 @@
     @classmethod
     def validate(cls, full_config: Dict[str, Any]):
         config = {}
-        if "hashtags" in full_config:
-            config["hashtags"] = full_config.pop("hashtags")
-        if "cashtags" in full_config:
-            config["cashtags"] = full_config.pop("cashtags")
+        if 'hashtags' in full_config:
+            config['hashtags'] = full_config.pop('hashtags')
+        if 'cashtags' in full_config:
+            config['cashtags'] = full_config.pop('cashtags')
         return config
 
     async def check(self, message: types.Message):
@@ -412,13 +344,9 @@
             return False
 
         hashtags, cashtags = self._get_tags(text, entities)
-        if (
-            self.hashtags
-            and set(hashtags) & set(self.hashtags)
-            or self.cashtags
-            and set(cashtags) & set(self.cashtags)
-        ):
-            return {"hashtags": hashtags, "cashtags": cashtags}
+        if self.hashtags and set(hashtags) & set(self.hashtags) \
+                or self.cashtags and set(cashtags) & set(self.cashtags):
+            return {'hashtags': hashtags, 'cashtags': cashtags}
 
     def _get_tags(self, text, entities):
         hashtags = []
@@ -426,11 +354,11 @@
 
         for entity in entities:
             if entity.type == types.MessageEntityType.HASHTAG:
-                value = entity.get_text(text).lstrip("#")
+                value = entity.get_text(text).lstrip('#')
                 hashtags.append(value)
 
             elif entity.type == types.MessageEntityType.CASHTAG:
-                value = entity.get_text(text).lstrip("$")
+                value = entity.get_text(text).lstrip('$')
                 cashtags.append(value)
 
         return hashtags, cashtags
@@ -448,12 +376,12 @@
 
     @classmethod
     def validate(cls, full_config: Dict[str, Any]):
-        if "regexp" in full_config:
-            return {"regexp": full_config.pop("regexp")}
+        if 'regexp' in full_config:
+            return {'regexp': full_config.pop('regexp')}
 
     async def check(self, obj: Union[Message, CallbackQuery, InlineQuery, Poll]):
         if isinstance(obj, Message):
-            content = obj.text or obj.caption or ""
+            content = obj.text or obj.caption or ''
             if not content and obj.poll:
                 content = obj.poll.question
         elif isinstance(obj, CallbackQuery) and obj.data:
@@ -468,7 +396,7 @@
         match = self.regexp.search(content)
 
         if match:
-            return {"regexp": match}
+            return {'regexp': match}
         return False
 
 
@@ -477,19 +405,17 @@
     Check commands by regexp in message
     """
 
-    key = "regexp_commands"
+    key = 'regexp_commands'
 
     def __init__(self, regexp_commands):
-        self.regexp_commands = [
-            re.compile(command, flags=re.IGNORECASE | re.MULTILINE) for command in regexp_commands
-        ]
+        self.regexp_commands = [re.compile(command, flags=re.IGNORECASE | re.MULTILINE) for command in regexp_commands]
 
     async def check(self, message):
         if not message.is_command():
             return False
 
         command = message.text.split()[0][1:]
-        command, _, mention = command.partition("@")
+        command, _, mention = command.partition('@')
 
         if mention and mention != (await message.bot.me).username:
             return False
@@ -497,7 +423,7 @@
         for command in self.regexp_commands:
             search = command.search(message.text)
             if search:
-                return {"regexp_command": search}
+                return {'regexp_command': search}
         return False
 
 
@@ -506,7 +432,7 @@
     Check message content type
     """
 
-    key = "content_types"
+    key = 'content_types'
     required = True
     default = types.ContentTypes.TEXT
 
@@ -514,21 +440,18 @@
         self.content_types = content_types
 
     async def check(self, message):
-        return (
-            types.ContentType.ANY in self.content_types
-            or message.content_type in self.content_types
-        )
+        return types.ContentType.ANY in self.content_types or \
+               message.content_type in self.content_types
 
 
 class StateFilter(BoundFilter):
     """
     Check user state
     """
-
-    key = "state"
+    key = 'state'
     required = True
 
-    ctx_state = ContextVar("user_state")
+    ctx_state = ContextVar('user_state')
 
     def __init__(self, dispatcher, state):
         from aiogram.dispatcher.filters.state import State, StatesGroup
@@ -536,7 +459,7 @@
         self.dispatcher = dispatcher
         states = []
         if not isinstance(state, (list, set, tuple, frozenset)) or state is None:
-            state = [state]
+            state = [state, ]
         for item in state:
             if isinstance(item, State):
                 states.append(item.state)
@@ -547,14 +470,11 @@
         self.states = states
 
     def get_target(self, obj):
-        return (
-            getattr(getattr(obj, "chat", None), "id", None),
-            getattr(getattr(obj, "from_user", None), "id", None),
-        )
+        return getattr(getattr(obj, 'chat', None), 'id', None), getattr(getattr(obj, 'from_user', None), 'id', None)
 
     async def check(self, obj):
-        if "*" in self.states:
-            return {"state": self.dispatcher.current_state()}
+        if '*' in self.states:
+            return {'state': self.dispatcher.current_state()}
 
         try:
             state = self.ctx_state.get()
@@ -565,11 +485,11 @@
                 state = await self.dispatcher.storage.get_state(chat=chat, user=user)
                 self.ctx_state.set(state)
                 if state in self.states:
-                    return {"state": self.dispatcher.current_state(), "raw_state": state}
+                    return {'state': self.dispatcher.current_state(), 'raw_state': state}
 
         else:
             if state in self.states:
-                return {"state": self.dispatcher.current_state(), "raw_state": state}
+                return {'state': self.dispatcher.current_state(), 'raw_state': state}
 
         return False
 
@@ -579,7 +499,7 @@
     Filter for exceptions
     """
 
-    key = "exception"
+    key = 'exception'
 
     def __init__(self, exception):
         self.exception = exception
