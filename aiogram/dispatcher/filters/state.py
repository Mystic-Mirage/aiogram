--- conflicted
+++ resolved
@@ -17,7 +17,7 @@
     @property
     def group(self):
         if not self._group:
-            raise RuntimeError("This state is not in any group.")
+            raise RuntimeError('This state is not in any group.')
         return self._group
 
     def get_root(self):
@@ -25,13 +25,7 @@
 
     @property
     def state(self):
-<<<<<<< HEAD
-        if self._state is None:
-            return None
-        elif self._state == "*":
-=======
         if self._state is None or self._state == '*':
->>>>>>> d5f5cea6
             return self._state
 
         if self._group_name is None and self._group:
@@ -39,18 +33,13 @@
         elif self._group_name:
             group = self._group_name
         else:
-<<<<<<< HEAD
-            group = "@"
-        return f"{group}:{self._state}"
-=======
             group = '@'
 
         return f'{group}:{self._state}'
->>>>>>> d5f5cea6
 
     def set_parent(self, group):
         if not issubclass(group, StatesGroup):
-            raise ValueError("Group must be subclass of StatesGroup")
+            raise ValueError('Group must be subclass of StatesGroup')
         self._group = group
 
     def __set_name__(self, owner, name):
@@ -99,11 +88,7 @@
     @property
     def __full_group_name__(cls) -> str:
         if cls._parent:
-<<<<<<< HEAD
-            return cls._parent.__full_group_name__ + "." + cls._group_name
-=======
             return '.'.join((cls._parent.__full_group_name__, cls._group_name))
->>>>>>> d5f5cea6
         return cls._group_name
 
     @property
@@ -209,4 +194,4 @@
 
 
 default_state = State()
-any_state = State(state="*")+any_state = State(state='*')