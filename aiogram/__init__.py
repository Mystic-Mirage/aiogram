import asyncio
import os

from . import bot
from . import contrib
from . import dispatcher
from . import types
from . import utils
from .bot import Bot
from .dispatcher import Dispatcher
from .dispatcher import filters
from .dispatcher import middlewares
from .utils import exceptions, executor, helper, markdown as md

try:
    import uvloop
except ImportError:
    uvloop = None
else:
    if 'DISABLE_UVLOOP' not in os.environ:
        asyncio.set_event_loop_policy(uvloop.EventLoopPolicy())

__all__ = [
    'Bot',
    'Dispatcher',
    '__api_version__',
    '__version__',
    'bot',
    'contrib',
    'dispatcher',
    'exceptions',
    'executor',
    'filters',
    'helper',
    'md',
    'middlewares',
    'types',
    'utils'
]

<<<<<<< HEAD
__version__ = '2.4'
__api_version__ = '4.4'
=======
__version__ = '2.3.dev1'
__api_version__ = '4.5'
>>>>>>> a2f4f193
<|MERGE_RESOLUTION|>--- conflicted
+++ resolved
@@ -38,10 +38,5 @@
     'utils'
 ]
 
-<<<<<<< HEAD
-__version__ = '2.4'
-__api_version__ = '4.4'
-=======
-__version__ = '2.3.dev1'
-__api_version__ = '4.5'
->>>>>>> a2f4f193
+__version__ = '2.5'
+__api_version__ = '4.5'