from __future__ import annotations

from typing import TYPE_CHECKING, Optional

from pydantic import Field

from .base import UNSET
from .inline_query_result import InlineQueryResult

if TYPE_CHECKING:  # pragma: no cover
    from .inline_keyboard_markup import InlineKeyboardMarkup
    from .input_message_content import InputMessageContent


class InlineQueryResultCachedVoice(InlineQueryResult):
    """
    Represents a link to a voice message stored on the Telegram servers. By default, this voice
    message will be sent by the user. Alternatively, you can use input_message_content to send a
    message with the specified content instead of the voice message.
    Note: This will only work in Telegram versions released after 9 April, 2016. Older clients
    will ignore them.

    Source: https://core.telegram.org/bots/api#inlinequeryresultcachedvoice
    """

    type: str = Field("voice", const=True)
    """Type of the result, must be voice"""
    id: str
    """Unique identifier for this result, 1-64 bytes"""
    voice_file_id: str
    """A valid file identifier for the voice message"""
    title: str
    """Voice message title"""
    caption: Optional[str] = None
    """Caption, 0-1024 characters after entities parsing"""
<<<<<<< HEAD
    parse_mode: Optional[str] = None
    """Mode for parsing entities in the voice message caption. See formatting options for more
    details."""
=======
    parse_mode: Optional[str] = UNSET
    """Send Markdown or HTML, if you want Telegram apps to show bold, italic, fixed-width text or
    inline URLs in the media caption."""
>>>>>>> 023245c7
    reply_markup: Optional[InlineKeyboardMarkup] = None
    """Inline keyboard attached to the message"""
    input_message_content: Optional[InputMessageContent] = None
    """Content of the message to be sent instead of the voice message"""<|MERGE_RESOLUTION|>--- conflicted
+++ resolved
@@ -33,15 +33,9 @@
     """Voice message title"""
     caption: Optional[str] = None
     """Caption, 0-1024 characters after entities parsing"""
-<<<<<<< HEAD
-    parse_mode: Optional[str] = None
-    """Mode for parsing entities in the voice message caption. See formatting options for more
-    details."""
-=======
     parse_mode: Optional[str] = UNSET
     """Send Markdown or HTML, if you want Telegram apps to show bold, italic, fixed-width text or
     inline URLs in the media caption."""
->>>>>>> 023245c7
     reply_markup: Optional[InlineKeyboardMarkup] = None
     """Inline keyboard attached to the message"""
     input_message_content: Optional[InputMessageContent] = None
