from __future__ import annotations

from typing import TYPE_CHECKING, Optional

from pydantic import Field

from .base import UNSET
from .inline_query_result import InlineQueryResult

if TYPE_CHECKING:  # pragma: no cover
    from .inline_keyboard_markup import InlineKeyboardMarkup
    from .input_message_content import InputMessageContent


class InlineQueryResultVideo(InlineQueryResult):
    """
    Represents a link to a page containing an embedded video player or a video file. By default,
    this video file will be sent by the user with an optional caption. Alternatively, you can use
    input_message_content to send a message with the specified content instead of the video.
    If an InlineQueryResultVideo message contains an embedded video (e.g., YouTube), you must
    replace its content using input_message_content.

    Source: https://core.telegram.org/bots/api#inlinequeryresultvideo
    """

    type: str = Field("video", const=True)
    """Type of the result, must be video"""
    id: str
    """Unique identifier for this result, 1-64 bytes"""
    video_url: str
    """A valid URL for the embedded video player or video file"""
    mime_type: str
    """Mime type of the content of video url, 'text/html' or 'video/mp4'"""
    thumb_url: str
    """URL of the thumbnail (jpeg only) for the video"""
    title: str
    """Title for the result"""
    caption: Optional[str] = None
    """Caption of the video to be sent, 0-1024 characters after entities parsing"""
<<<<<<< HEAD
    parse_mode: Optional[str] = None
    """Mode for parsing entities in the video caption. See formatting options for more details."""
=======
    parse_mode: Optional[str] = UNSET
    """Send Markdown or HTML, if you want Telegram apps to show bold, italic, fixed-width text or
    inline URLs in the media caption."""
>>>>>>> 023245c7
    video_width: Optional[int] = None
    """Video width"""
    video_height: Optional[int] = None
    """Video height"""
    video_duration: Optional[int] = None
    """Video duration in seconds"""
    description: Optional[str] = None
    """Short description of the result"""
    reply_markup: Optional[InlineKeyboardMarkup] = None
    """Inline keyboard attached to the message"""
    input_message_content: Optional[InputMessageContent] = None
    """Content of the message to be sent instead of the video. This field is required if
    InlineQueryResultVideo is used to send an HTML-page as a result (e.g., a YouTube video)."""<|MERGE_RESOLUTION|>--- conflicted
+++ resolved
@@ -37,14 +37,9 @@
     """Title for the result"""
     caption: Optional[str] = None
     """Caption of the video to be sent, 0-1024 characters after entities parsing"""
-<<<<<<< HEAD
-    parse_mode: Optional[str] = None
-    """Mode for parsing entities in the video caption. See formatting options for more details."""
-=======
     parse_mode: Optional[str] = UNSET
     """Send Markdown or HTML, if you want Telegram apps to show bold, italic, fixed-width text or
     inline URLs in the media caption."""
->>>>>>> 023245c7
     video_width: Optional[int] = None
     """Video width"""
     video_height: Optional[int] = None
