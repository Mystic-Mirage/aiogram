import asyncio

from aiogram import Bot, Dispatcher, executor, types
from aiogram.contrib.fsm_storage.redis import RedisStorage2
from aiogram.dispatcher import DEFAULT_RATE_LIMIT
from aiogram.dispatcher.handler import CancelHandler, current_handler
from aiogram.dispatcher.middlewares import BaseMiddleware
from aiogram.utils.exceptions import Throttled

<<<<<<< HEAD
TOKEN = "BOT TOKEN HERE"

loop = asyncio.get_event_loop()
=======
TOKEN = 'BOT_TOKEN_HERE'
>>>>>>> d5f5cea6

# In this example Redis storage is used
storage = RedisStorage2(db=5)

bot = Bot(token=TOKEN)
dp = Dispatcher(bot, storage=storage)


def rate_limit(limit: int, key=None):
    """
    Decorator for configuring rate limit and key in different functions.

    :param limit:
    :param key:
    :return:
    """

    def decorator(func):
        setattr(func, "throttling_rate_limit", limit)
        if key:
            setattr(func, "throttling_key", key)
        return func

    return decorator


class ThrottlingMiddleware(BaseMiddleware):
    """
    Simple middleware
    """

    def __init__(self, limit=DEFAULT_RATE_LIMIT, key_prefix="antiflood_"):
        self.rate_limit = limit
        self.prefix = key_prefix
        super(ThrottlingMiddleware, self).__init__()

    async def on_process_message(self, message: types.Message, data: dict):
        """
        This handler is called when dispatcher receives a message

        :param message:
        """
        # Get current handler
        handler = current_handler.get()

        # Get dispatcher from context
        dispatcher = Dispatcher.get_current()
        # If handler was configured, get rate limit and key from handler
        if handler:
            limit = getattr(handler, "throttling_rate_limit", self.rate_limit)
            key = getattr(handler, "throttling_key", f"{self.prefix}_{handler.__name__}")
        else:
            limit = self.rate_limit
            key = f"{self.prefix}_message"

        # Use Dispatcher.throttle method.
        try:
            await dispatcher.throttle(key, rate=limit)
        except Throttled as t:
            # Execute action
            await self.message_throttled(message, t)

            # Cancel current handler
            raise CancelHandler()

    async def message_throttled(self, message: types.Message, throttled: Throttled):
        """
        Notify user only on first exceed and notify about unlocking only on last exceed

        :param message:
        :param throttled:
        """
        handler = current_handler.get()
        dispatcher = Dispatcher.get_current()
        if handler:
            key = getattr(handler, "throttling_key", f"{self.prefix}_{handler.__name__}")
        else:
            key = f"{self.prefix}_message"

        # Calculate how many time is left till the block ends
        delta = throttled.rate - throttled.delta

        # Prevent flooding
        if throttled.exceeded_count <= 2:
            await message.reply("Too many requests! ")

        # Sleep.
        await asyncio.sleep(delta)

        # Check lock status
        thr = await dispatcher.check_key(key)

        # If current message is not last with current key - do not send message
        if thr.exceeded_count == throttled.exceeded_count:
            await message.reply("Unlocked.")


@dp.message_handler(commands=["start"])
@rate_limit(
    5, "start"
)  # this is not required but you can configure throttling manager for current handler using it
async def cmd_test(message: types.Message):
    # You can use this command every 5 seconds
    await message.reply("Test passed! You can use this command every 5 seconds.")


if __name__ == "__main__":
    # Setup middleware
    dp.middleware.setup(ThrottlingMiddleware())

    # Start long-polling
    executor.start_polling(dp)<|MERGE_RESOLUTION|>--- conflicted
+++ resolved
@@ -7,13 +7,7 @@
 from aiogram.dispatcher.middlewares import BaseMiddleware
 from aiogram.utils.exceptions import Throttled
 
-<<<<<<< HEAD
-TOKEN = "BOT TOKEN HERE"
-
-loop = asyncio.get_event_loop()
-=======
 TOKEN = 'BOT_TOKEN_HERE'
->>>>>>> d5f5cea6
 
 # In this example Redis storage is used
 storage = RedisStorage2(db=5)
@@ -32,9 +26,9 @@
     """
 
     def decorator(func):
-        setattr(func, "throttling_rate_limit", limit)
+        setattr(func, 'throttling_rate_limit', limit)
         if key:
-            setattr(func, "throttling_key", key)
+            setattr(func, 'throttling_key', key)
         return func
 
     return decorator
@@ -45,7 +39,7 @@
     Simple middleware
     """
 
-    def __init__(self, limit=DEFAULT_RATE_LIMIT, key_prefix="antiflood_"):
+    def __init__(self, limit=DEFAULT_RATE_LIMIT, key_prefix='antiflood_'):
         self.rate_limit = limit
         self.prefix = key_prefix
         super(ThrottlingMiddleware, self).__init__()
@@ -63,8 +57,8 @@
         dispatcher = Dispatcher.get_current()
         # If handler was configured, get rate limit and key from handler
         if handler:
-            limit = getattr(handler, "throttling_rate_limit", self.rate_limit)
-            key = getattr(handler, "throttling_key", f"{self.prefix}_{handler.__name__}")
+            limit = getattr(handler, 'throttling_rate_limit', self.rate_limit)
+            key = getattr(handler, 'throttling_key', f"{self.prefix}_{handler.__name__}")
         else:
             limit = self.rate_limit
             key = f"{self.prefix}_message"
@@ -89,7 +83,7 @@
         handler = current_handler.get()
         dispatcher = Dispatcher.get_current()
         if handler:
-            key = getattr(handler, "throttling_key", f"{self.prefix}_{handler.__name__}")
+            key = getattr(handler, 'throttling_key', f"{self.prefix}_{handler.__name__}")
         else:
             key = f"{self.prefix}_message"
 
@@ -98,7 +92,7 @@
 
         # Prevent flooding
         if throttled.exceeded_count <= 2:
-            await message.reply("Too many requests! ")
+            await message.reply('Too many requests! ')
 
         # Sleep.
         await asyncio.sleep(delta)
@@ -108,19 +102,17 @@
 
         # If current message is not last with current key - do not send message
         if thr.exceeded_count == throttled.exceeded_count:
-            await message.reply("Unlocked.")
+            await message.reply('Unlocked.')
 
 
-@dp.message_handler(commands=["start"])
-@rate_limit(
-    5, "start"
-)  # this is not required but you can configure throttling manager for current handler using it
+@dp.message_handler(commands=['start'])
+@rate_limit(5, 'start')  # this is not required but you can configure throttling manager for current handler using it
 async def cmd_test(message: types.Message):
     # You can use this command every 5 seconds
-    await message.reply("Test passed! You can use this command every 5 seconds.")
+    await message.reply('Test passed! You can use this command every 5 seconds.')
 
 
-if __name__ == "__main__":
+if __name__ == '__main__':
     # Setup middleware
     dp.middleware.setup(ThrottlingMiddleware())
 
